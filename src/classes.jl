--- conflicted
+++ resolved
@@ -53,11 +53,11 @@
     w::Vector{Float64}
     μ::Vector{Vector{T}}
     Σ::Vector{Matrix{T}}
-end    
+end
 
 function GaussianMixture(w, μ::Vector{Vector{T}}, Σ) where T
     @assert length(μ) == length(Σ) == length(w) "bad length"
-    GaussianMixture{T}(length(w), w, μ, Σ) 
+    GaussianMixture{T}(length(w), w, μ, Σ)
 end
 
 """
@@ -88,14 +88,13 @@
     Pd: Detection probability
 """
 
-<<<<<<< HEAD
-struct PHDFilter{γ, spawn, dyn, meas, Ps, Pd}
-    γ :: GaussianMixture
-    spawn :: Spawn
-    dyn :: Dynamics
-    meas :: Measurement
-    Ps :: Float64
-    Pd :: Float64
+struct PHDFilter
+    γ::GaussianMixture
+    spawn::Spawn
+    dyn::Dynamics
+    meas::Measurement
+    Ps::Float64
+    Pd::Float64
 end
 
 ### Measurement Model ###
@@ -127,13 +126,4 @@
 ## Constructors ##
 function Dynamics(A,Q)
     return Dynamics(A,Q,Int8[])
-=======
-struct PHDFilter
-    γ::GaussianMixture
-    spawn::Spawn
-    dyn::Dynamics
-    meas::Measurement
-    Ps::Float64
-    Pd::Float64
->>>>>>> 6023112c
 end